--- conflicted
+++ resolved
@@ -118,13 +118,8 @@
   dout(10) << "get_monmap" << dendl;
   Mutex::Locker l(monc_lock);
   
-<<<<<<< HEAD
-  _sub_want("monmap", monmap.get_epoch());
+  _sub_want("monmap", 0, 0);
   if (cur_mon.empty())
-=======
-  _sub_want("monmap", 0, 0);
-  if (cur_mon < 0)
->>>>>>> 11dc1af1
     _reopen_session();
 
   while (want_monmap)
@@ -293,13 +288,8 @@
     return 0;
   }
 
-<<<<<<< HEAD
-  _sub_want("monmap", monmap.get_epoch());
+  _sub_want("monmap", monmap.get_epoch() ? monmap.get_epoch() + 1 : 0, 0);
   if (cur_mon.empty())
-=======
-  _sub_want("monmap", monmap.get_epoch() ? monmap.get_epoch() + 1 : 0, 0);
-  if (cur_mon < 0)
->>>>>>> 11dc1af1
     _reopen_session();
 
   utime_t until = g_clock.now();
@@ -460,11 +450,7 @@
 void MonClient::_finish_hunting()
 {
   if (hunting) {
-<<<<<<< HEAD
-    dout(0) << "found mon." << cur_mon << dendl; 
-=======
-    dout(1) << "found mon" << cur_mon << dendl;
->>>>>>> 11dc1af1
+    dout(1) << "found mon." << cur_mon << dendl; 
     hunting = false;
   }
 }
